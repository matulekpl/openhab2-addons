/**
 * Copyright (c) 2010-2019 Contributors to the openHAB project
 *
 * See the NOTICE file(s) distributed with this work for additional
 * information.
 *
 * This program and the accompanying materials are made available under the
 * terms of the Eclipse Public License 2.0 which is available at
 * http://www.eclipse.org/legal/epl-2.0
 *
 * SPDX-License-Identifier: EPL-2.0
 */
package org.openhab.binding.samsungtv.internal;

import static org.openhab.binding.samsungtv.internal.SamsungTvBindingConstants.SAMSUNG_TV_THING_TYPE;

import java.util.Collections;
import java.util.Set;

import org.eclipse.jdt.annotation.NonNullByDefault;
import org.eclipse.jdt.annotation.Nullable;
import org.eclipse.smarthome.config.discovery.DiscoveryServiceRegistry;
import org.eclipse.smarthome.core.thing.Thing;
import org.eclipse.smarthome.core.thing.ThingTypeUID;
import org.eclipse.smarthome.core.thing.binding.BaseThingHandlerFactory;
import org.eclipse.smarthome.core.thing.binding.ThingHandler;
import org.eclipse.smarthome.core.thing.binding.ThingHandlerFactory;
import org.eclipse.smarthome.io.transport.upnp.UpnpIOService;
import org.jupnp.UpnpService;
import org.openhab.binding.samsungtv.internal.handler.SamsungTvHandler;
import org.osgi.service.component.annotations.Component;
import org.osgi.service.component.annotations.Reference;

/**
 * The {@link SamsungTvHandlerFactory} is responsible for creating things and
 * thing handlers.
 *
 * @author Pauli Anttila - Initial contribution
 * @author Arjan Mels - Added Component annotation
 */
<<<<<<< HEAD
=======
@NonNullByDefault
>>>>>>> 461e98c5
@Component(service = ThingHandlerFactory.class, configurationPid = "binding.samsungtv")
public class SamsungTvHandlerFactory extends BaseThingHandlerFactory {

    private static final Set<ThingTypeUID> SUPPORTED_THING_TYPES_UIDS = Collections.singleton(SAMSUNG_TV_THING_TYPE);

    private @NonNullByDefault({}) UpnpIOService upnpIOService;
    private @NonNullByDefault({}) DiscoveryServiceRegistry discoveryServiceRegistry;
    private @NonNullByDefault({}) UpnpService upnpService;

    @Override
    public boolean supportsThingType(ThingTypeUID thingTypeUID) {
        return SUPPORTED_THING_TYPES_UIDS.contains(thingTypeUID);
    }

    @Override
    protected @Nullable ThingHandler createHandler(Thing thing) {

        ThingTypeUID thingTypeUID = thing.getThingTypeUID();

        if (thingTypeUID.equals(SAMSUNG_TV_THING_TYPE)) {
            return new SamsungTvHandler(thing, upnpIOService, discoveryServiceRegistry, upnpService);
        }

        return null;
    }

    @Reference
    protected void setUpnpIOService(UpnpIOService upnpIOService) {
        this.upnpIOService = upnpIOService;
    }

    protected void unsetUpnpIOService(UpnpIOService upnpIOService) {
        this.upnpIOService = null;
    }

    @Reference
    protected void setDiscoveryServiceRegistry(DiscoveryServiceRegistry discoveryServiceRegistry) {
        this.discoveryServiceRegistry = discoveryServiceRegistry;
    }

    protected void unsetDiscoveryServiceRegistry(DiscoveryServiceRegistry discoveryServiceRegistry) {
        this.discoveryServiceRegistry = null;
    }

    @Reference
    protected void setUpnpService(UpnpService upnpService) {
        this.upnpService = upnpService;
    }

    protected void unsetUpnpService(UpnpService upnpService) {
        this.upnpService = null;
    }
}<|MERGE_RESOLUTION|>--- conflicted
+++ resolved
@@ -38,10 +38,7 @@
  * @author Pauli Anttila - Initial contribution
  * @author Arjan Mels - Added Component annotation
  */
-<<<<<<< HEAD
-=======
 @NonNullByDefault
->>>>>>> 461e98c5
 @Component(service = ThingHandlerFactory.class, configurationPid = "binding.samsungtv")
 public class SamsungTvHandlerFactory extends BaseThingHandlerFactory {
 
