--- conflicted
+++ resolved
@@ -15,12 +15,10 @@
 | UE46D5700 | PARTIAL | Supports at my home only commands via the fake remote, no discovery                                              |
 | UE40F6500 | OK      | All channels except `colorTemperature`, `programTitle` and `channelName` are working                             |
 | LE40D579  | PARTIAL | Supported channels: `volume`, `mute`, `sourceName`, `channel`, `programTitle`, `channelName`, `keyCode`, `power` |
-<<<<<<< HEAD
-| UE55LS003 | PARTIAL | Supported channels: `volume`, `mute`, `sourceApp`, `url`, `keyCode`, `power`, `artMode` |
+| LE40C650  | PARTIAL | Supports channels: `volume`, `mute`, `brightness`, `contrast`, `colorTemperature`, `channel`, `keyCode`, `power` |
+|           |         |                                                                             (only power off, unable to power on) |
+| UE55LS003 | PARTIAL | Supported channels: `volume`, `mute`, `sourceApp`, `url`, `keyCode`, `power`, `artMode`                          |
 
-=======
-| LE40C650 | PARTIAL | Supports channels: `volume`, `mute`, `brightness`, `contrast`, `colorTemperature`, `channel`, `keyCode`, `power` (only power off, unable to power on) |
->>>>>>> 461e98c5
 
 ## Discovery
 
