<?xml version="1.0" encoding="UTF-8"?>
<project xmlns:xsi="http://www.w3.org/2001/XMLSchema-instance" xmlns="http://maven.apache.org/POM/4.0.0" xsi:schemaLocation="http://maven.apache.org/POM/4.0.0 http://maven.apache.org/maven-v4_0_0.xsd">

  <parent>
    <groupId>org.openhab.bundles</groupId>
    <artifactId>core</artifactId>
<<<<<<< HEAD
    <version>1.5.1</version>
=======
    <version>1.6.0-SNAPSHOT</version>
>>>>>>> 7a259c90
  </parent>

  <properties>
    <bundle.symbolicName>org.openhab.core.library.test</bundle.symbolicName>
    <bundle.namespace>org.openhab.core.library.test</bundle.namespace>
  </properties>

  <modelVersion>4.0.0</modelVersion>
  <groupId>org.openhab.core</groupId>
  <artifactId>org.openhab.core.library.test</artifactId>

  <name>openHAB Core Library Tests</name>

  <packaging>eclipse-test-plugin</packaging>

  <build>
    <plugins>
		  <plugin>
          <groupId>org.eclipse.tycho</groupId>
          <artifactId>tycho-surefire-plugin</artifactId>
          <version>${tycho-version}</version>
        </plugin>
    </plugins>
  </build>

</project><|MERGE_RESOLUTION|>--- conflicted
+++ resolved
@@ -4,11 +4,7 @@
   <parent>
     <groupId>org.openhab.bundles</groupId>
     <artifactId>core</artifactId>
-<<<<<<< HEAD
-    <version>1.5.1</version>
-=======
     <version>1.6.0-SNAPSHOT</version>
->>>>>>> 7a259c90
   </parent>
 
   <properties>
