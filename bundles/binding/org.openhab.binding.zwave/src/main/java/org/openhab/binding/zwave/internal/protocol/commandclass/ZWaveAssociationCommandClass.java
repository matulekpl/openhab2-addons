/**
 * Copyright (c) 2010-2014, openHAB.org and others.
 *
 * All rights reserved. This program and the accompanying materials
 * are made available under the terms of the Eclipse Public License v1.0
 * which accompanies this distribution, and is available at
 * http://www.eclipse.org/legal/epl-v10.html
 */
package org.openhab.binding.zwave.internal.protocol.commandclass;

import java.util.ArrayList;
import java.util.Collection;
import java.util.HashMap;
import java.util.List;
import java.util.Map;

import org.openhab.binding.zwave.internal.protocol.AssociationGroup;
import org.openhab.binding.zwave.internal.protocol.SerialMessage;
import org.openhab.binding.zwave.internal.protocol.ZWaveController;
import org.openhab.binding.zwave.internal.protocol.ZWaveEndpoint;
import org.openhab.binding.zwave.internal.protocol.ZWaveNode;
import org.openhab.binding.zwave.internal.protocol.SerialMessage.SerialMessageClass;
import org.openhab.binding.zwave.internal.protocol.SerialMessage.SerialMessagePriority;
import org.openhab.binding.zwave.internal.protocol.SerialMessage.SerialMessageType;
import org.openhab.binding.zwave.internal.protocol.event.ZWaveEvent;
import org.openhab.binding.zwave.internal.protocol.event.ZWaveNetworkEvent;
import org.slf4j.Logger;
import org.slf4j.LoggerFactory;

import com.thoughtworks.xstream.annotations.XStreamAlias;
import com.thoughtworks.xstream.annotations.XStreamOmitField;

/**
 * Handles the Association command class. This allows reading and writing of
 * node association parameters
 * 
 * @author Chris Jackson
 * @since 1.4.0
 */
@XStreamAlias("associationCommandClass")
public class ZWaveAssociationCommandClass extends ZWaveCommandClass
	implements ZWaveCommandClassInitialization, ZWaveCommandClassDynamicState{

	private static final Logger logger = LoggerFactory.getLogger(ZWaveAssociationCommandClass.class);

	private static final int ASSOCIATIONCMD_SET = 0x01;
	private static final int ASSOCIATIONCMD_GET = 0x02;
	private static final int ASSOCIATIONCMD_REPORT = 0x03;
	private static final int ASSOCIATIONCMD_REMOVE = 0x04;
	private static final int ASSOCIATIONCMD_GROUPINGSGET = 0x05;
	private static final int ASSOCIATIONCMD_GROUPINGSREPORT = 0x06;

	// Stores the list of association groups
	private Map<Integer, AssociationGroup>configAssociations = new HashMap<Integer, AssociationGroup>();

	@XStreamOmitField
	private int updateAssociationsNode = 0;

	@XStreamOmitField
	private AssociationGroup pendingAssociation = null;
	
	// This will be set when we query a node for the number of groups it supports
	private int maxGroups = 0;

	@XStreamOmitField
	private boolean initialiseDone = false;
	@XStreamOmitField
	private boolean dynamicDone = false;

	/**
	 * Creates a new instance of the ZWaveAssociationCommandClass class.
	 * 
	 * @param node
	 *            the node this command class belongs to
	 * @param controller
	 *            the controller to use
	 * @param endpoint
	 *            the endpoint this Command class belongs to
	 */
	public ZWaveAssociationCommandClass(ZWaveNode node, ZWaveController controller, ZWaveEndpoint endpoint) {
		super(node, controller, endpoint);
	}

	/**
	 * {@inheritDoc}
	 */
	@Override
	public CommandClass getCommandClass() {
		return CommandClass.ASSOCIATION;
	}

	/**
	 * {@inheritDoc}
	 */
	@Override
	public void handleApplicationCommandRequest(SerialMessage serialMessage, int offset, int endpoint) {
		logger.debug("NODE {}: Received Association Request", this.getNode().getNodeId());
		int command = serialMessage.getMessagePayloadByte(offset);
		switch (command) {
		case ASSOCIATIONCMD_SET:
			logger.trace("Process Association Set");
			processAssociationReport(serialMessage, offset);
			break;
		case ASSOCIATIONCMD_GET:
			logger.trace("Process Association Get");
			return;
		case ASSOCIATIONCMD_REPORT:
			logger.trace("Process Association Report");
			processAssociationReport(serialMessage, offset);
			break;
		case ASSOCIATIONCMD_REMOVE:
			logger.trace("Process Association Remove");
			return;
		case ASSOCIATIONCMD_GROUPINGSGET:
			logger.trace("Process Association GroupingsGet");
			return;
		case ASSOCIATIONCMD_GROUPINGSREPORT:
			logger.trace("Process Association GroupingsReport");
			processGroupingsReport(serialMessage, offset);
			return;
		default:
			logger.warn(String.format("NODE %d: Unsupported Command 0x%02X for command class %s (0x%02X).", this.getNode().getNodeId(), command, this
					.getCommandClass().getLabel(), this.getCommandClass().getKey()));
		}
	}

	/**
	 * Processes a CONFIGURATIONCMD_REPORT / CONFIGURATIONCMD_SET message.
	 * 
	 * @param serialMessage
	 *            the incoming message to process.
	 * @param offset
	 *            the offset position from which to start message processing.
	 */
	protected void processAssociationReport(SerialMessage serialMessage, int offset) {
		// Extract the group index
		int group = serialMessage.getMessagePayloadByte(offset + 1);
		// The max associations supported (0 if the requested group is not supported)
		int maxAssociations = serialMessage.getMessagePayloadByte(offset + 2);
		// Number of outstanding requests (if the group is large, it may come in multiple frames)
		int following = serialMessage.getMessagePayloadByte(offset + 3);

		if (maxAssociations == 0) {
			// Unsupported association group. Nothing to do!
			if(updateAssociationsNode == group) {
				logger.debug("NODE {}: All association groups acquired.", this.getNode().getNodeId());

				updateAssociationsNode = 0;
				
				// This is used for network management, so send a network event
				this.getController().notifyEventListeners(new ZWaveNetworkEvent(ZWaveNetworkEvent.Type.AssociationUpdate, this.getNode().getNodeId(),
						ZWaveNetworkEvent.State.Success));
			}
			return;
		}

		logger.debug("NODE {}: association group {} has max associations " + maxAssociations, this.getNode()
				.getNodeId(), group);

		// Are we waiting to synchronise the start of a new group?
		if(pendingAssociation == null) {
			pendingAssociation = new AssociationGroup(group);
		}

		if (serialMessage.getMessagePayload().length > (offset + 4)) {
			logger.debug("NODE {}: association group {} includes the following nodes:", this.getNode().getNodeId(),
					group);
			int numAssociations = serialMessage.getMessagePayload().length - (offset + 4);
			for (int cnt = 0; cnt < numAssociations; cnt++) {
				int node = serialMessage.getMessagePayloadByte(offset + 4 + cnt);
				logger.debug("Node {}", node);

				// Add the node to the group
				pendingAssociation.addNode(node);
			}
		}

		// If this is the end of the group, update the list then let the listeners know
		if(following == 0) {
			// Clear the current information for this group
			configAssociations.remove(group);

			// Update the group in the list
			configAssociations.put(group, pendingAssociation);
			pendingAssociation = null;

			// Send an event to the users
			ZWaveAssociationEvent zEvent = new ZWaveAssociationEvent(this.getNode().getNodeId(), group);
			List<Integer> members = getGroupMembers(group);
			if(members != null) {
				for(int node : members) {
					zEvent.addMember(node);
				}
			}
			this.getController().notifyEventListeners(zEvent);			
		}

		// Is this the end of the list
		if (following == 0 && group == updateAssociationsNode) {
			// This is the end of this group and the current 'get all groups' node
			// so we need to request the next group
			if(updateAssociationsNode < maxGroups){
				updateAssociationsNode++;
				SerialMessage outputMessage = getAssociationMessage(updateAssociationsNode);
				if(outputMessage != null)
					this.getController().sendData(outputMessage);
			} else {
				logger.debug("NODE {}: All association groups acquired.", this.getNode().getNodeId());
				//we have reached our maxNodes, notify listeners we are done.
				updateAssociationsNode = 0;
				// This is used for network management, so send a network event
				this.getController().notifyEventListeners(new ZWaveNetworkEvent(ZWaveNetworkEvent.Type.AssociationUpdate, this.getNode().getNodeId(),
						ZWaveNetworkEvent.State.Success));
			}
		}
	}
	
	/**
	 * Processes a ASSOCIATIONCMD_GROUPINGSREPORT  message.
	 * 
	 * @param serialMessage
	 *            the incoming message to process.
	 * @param offset
	 *            the offset position from which to start message processing.
	 */
	protected void processGroupingsReport(SerialMessage serialMessage, int offset) {
		maxGroups = serialMessage.getMessagePayloadByte(offset + 1);
<<<<<<< HEAD
		logger.debug("NODE {}: processGroupingsReport number of groups {}", getNode().getNodeId(), maxGroups);

		initialiseDone = true;

		// Start the process to query these nodes
		if(updateAssociationsNode == 1) {
			configAssociations.clear();
			SerialMessage sm = getAssociationMessage(updateAssociationsNode);
			if(sm != null) {
				this.getController().sendData(sm);
			}
		}
=======
		logger.debug("NODE {} processGroupingsReport number of groups {}", getNode().getNodeId(), maxGroups);
		//Start the process to query these nodes
		updateAssociationsNode = 1;
		configAssociations.clear();
		SerialMessage sm = getAssociationMessage(updateAssociationsNode);
		if(sm != null)
			this.getController().sendData(sm);
>>>>>>> 598848d5
	}

	/**
	 * Gets a SerialMessage with the ASSOCIATIONCMD_SET command
	 * 
	 * @param group
	 *            the association group
	 * @param node
	 *            the node to add to the specified group
	 * @return the serial message
	 */
	public SerialMessage setAssociationMessage(int group, int node) {
		logger.debug("NODE {}: Creating new message for application command ASSOCIATIONCMD_SET", this.getNode()
				.getNodeId());
		SerialMessage result = new SerialMessage(this.getNode().getNodeId(), SerialMessageClass.SendData,
				SerialMessageType.Request, SerialMessageClass.SendData, SerialMessagePriority.Set);

		byte[] newPayload = { (byte) this.getNode().getNodeId(), 4, (byte) getCommandClass().getKey(),
				(byte) ASSOCIATIONCMD_SET, (byte) (group & 0xff), (byte) (node & 0xff) };

		result.setMessagePayload(newPayload);
		return result;
	}

	/**
	 * Gets a SerialMessage with the ASSOCIATIONCMD_REMOVE command
	 * 
	 * @param group
	 *            the association group
	 * @param node
	 *            the node to add to the specified group
	 * @return the serial message
	 */
	public SerialMessage removeAssociationMessage(int group, int node) {
		logger.debug("NODE {}: Creating new message for application command ASSOCIATIONCMD_REMOVE", this.getNode()
				.getNodeId());
		SerialMessage result = new SerialMessage(this.getNode().getNodeId(), SerialMessageClass.SendData,
				SerialMessageType.Request, SerialMessageClass.SendData, SerialMessagePriority.Set);

		byte[] newPayload = { (byte) this.getNode().getNodeId(), 4, (byte) getCommandClass().getKey(),
				(byte) ASSOCIATIONCMD_REMOVE, (byte) (group & 0xff), (byte) (node & 0xff) };

		result.setMessagePayload(newPayload);
		return result;
	}
	
	/**
	 * Gets a SerialMessage with the ASSOCIATIONCMD_GET command
	 * 
	 * @param group
	 *            the association group to read
	 * @return the serial message
	 */
	public SerialMessage getAssociationMessage(int group) {
		logger.debug("NODE {}: Creating new message for application command ASSOCIATIONCMD_GET group {}", this.getNode()
				.getNodeId(), group);
		SerialMessage result = new SerialMessage(this.getNode().getNodeId(), SerialMessageClass.SendData,
				SerialMessageType.Request, SerialMessageClass.ApplicationCommandHandler, SerialMessagePriority.Get);
		byte[] newPayload = { (byte) this.getNode().getNodeId(), 3, (byte) getCommandClass().getKey(),
				(byte) ASSOCIATIONCMD_GET, (byte) (group & 0xff) };
		result.setMessagePayload(newPayload);
		return result;
	}

	/**
	 * Gets a SerialMessage with the ASSOCIATIONCMD_GROUPINGSGET command
	 * 
	 * @return the serial message
	 */
	public SerialMessage getGroupingsMessage() {
		logger.debug("NODE {}: Creating new message for application command ASSOCIATIONCMD_GROUPINGSGET", this.getNode()
				.getNodeId());
		SerialMessage result = new SerialMessage(this.getNode().getNodeId(), SerialMessageClass.SendData,
				SerialMessageType.Request, SerialMessageClass.ApplicationCommandHandler, SerialMessagePriority.Get);
		byte[] newPayload = { (byte) this.getNode().getNodeId(), 2, (byte) getCommandClass().getKey(),
				(byte) ASSOCIATIONCMD_GROUPINGSGET };
		result.setMessagePayload(newPayload);
		return result;
	}

	/**
	 * Request all association groups.
	 * This method requests the number of groups from a node, when that 
	 * replay is processed we request association group 1 and set flags so that
	 * when the response is received the command class automatically
	 * requests the next group. This continues until we reach the maximum
	 * number of group the device reports to us or until the device returns
	 * a group with no members.
	 */
	public void getAllAssociations() {
		SerialMessage serialMessage = getGroupingsMessage();
		if(serialMessage != null) {
			updateAssociationsNode = 1;
			this.getController().sendData(serialMessage);
		}
	}
	
	/**
	 * Returns a list of nodes that are currently members of the association
	 * group. This method only returns the list that is currently in the
	 * class - it does not interact with the device.
	 * 
	 * To update the list stored in the class, call getAssociationMessage
	 * 
	 * @param group
	 *            number of the association group
	 * @return List of nodes in the group
	 */
	public List<Integer> getGroupMembers(int group) {
		if(configAssociations.get(group) == null)
			return null;
		return configAssociations.get(group).getNodes();
	}

	/**
	 * Returns the number of association groups
	 * @return Number of association groups
	 */
	public int getGroupCount() {
		return configAssociations.size();
	}

	/**
	 * ZWave association group received event.
	 * Send from the association members to the binding
	 * Note that multiple events can be required to build up the full list.
	 * 
	 * @author Chris Jackson
	 * @since 1.4.0
	 */
	public class ZWaveAssociationEvent extends ZWaveEvent {

		private int group;
		private List<Integer> members = new ArrayList<Integer>();
		
		/**
		 * Constructor. Creates a new instance of the ZWaveAssociationEvent
		 * class.
		 * @param nodeId the nodeId of the event. Must be set to the controller node.
		 */
		public ZWaveAssociationEvent(int nodeId, int group) {
			super(nodeId);
			
			this.group = group;
		}

		public int getGroup() {
			return group;
		}

		public List<Integer> getMembers() {
			return members;
		}

		public int getMemberCnt() {
			return members.size();
		}

		public void addMember(int member) {
			members.add(member);
		}
	}

	@Override
	public Collection<SerialMessage> getDynamicValues(boolean refresh) {
		logger.debug("NODE {}: Initialising associations. MaxGroups={}", this.getNode().getNodeId(), maxGroups);

		ArrayList<SerialMessage> result = new ArrayList<SerialMessage>();
		// If we're already initialized, then don't do it again unless we're refreshing
		if(refresh == true || dynamicDone == false) {
			for(int group = 1; group <= maxGroups; group++) {
				result.add(this.getAssociationMessage(group));
			}
		}

		// Setting dynamicDone here will stop this stage being repeated
		// However doesn't confirm that all groups are received!
		dynamicDone = true;

		return result;
	}

	@Override
	public Collection<SerialMessage> initialize(boolean refresh) {
		ArrayList<SerialMessage> result = new ArrayList<SerialMessage>();
		// If we're already initialized, then don't do it again unless we're refreshing
		if(refresh == true || initialiseDone == false) {
			result.add(this.getGroupingsMessage());
		}

		return result;
	}
}<|MERGE_RESOLUTION|>--- conflicted
+++ resolved
@@ -225,28 +225,14 @@
 	 */
 	protected void processGroupingsReport(SerialMessage serialMessage, int offset) {
 		maxGroups = serialMessage.getMessagePayloadByte(offset + 1);
-<<<<<<< HEAD
-		logger.debug("NODE {}: processGroupingsReport number of groups {}", getNode().getNodeId(), maxGroups);
-
-		initialiseDone = true;
-
-		// Start the process to query these nodes
-		if(updateAssociationsNode == 1) {
-			configAssociations.clear();
-			SerialMessage sm = getAssociationMessage(updateAssociationsNode);
-			if(sm != null) {
-				this.getController().sendData(sm);
-			}
-		}
-=======
-		logger.debug("NODE {} processGroupingsReport number of groups {}", getNode().getNodeId(), maxGroups);
+		logger.debug("NODE {} processGroupingsReport number of groups {}", getNode(), maxGroups);
 		//Start the process to query these nodes
 		updateAssociationsNode = 1;
 		configAssociations.clear();
 		SerialMessage sm = getAssociationMessage(updateAssociationsNode);
-		if(sm != null)
+		if(sm != null) {
 			this.getController().sendData(sm);
->>>>>>> 598848d5
+		}
 	}
 
 	/**
